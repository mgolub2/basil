--- conflicted
+++ resolved
@@ -79,21 +79,14 @@
 wire [31:0] CONF_WAIT;
 assign CONF_WAIT = {status_regs[8], status_regs[7], status_regs[6], status_regs[5]};
 
-<<<<<<< HEAD
 wire [31:0] CONF_REPEAT;
 assign CONF_REPEAT = {status_regs[12], status_regs[11], status_regs[10], status_regs[9]};
-=======
-wire [7:0] CONF_REPEAT;
-assign CONF_REPEAT = status_regs[7];
-
->>>>>>> 604e56f6
 
 reg [7:0] BUS_DATA_OUT_REG;
 always@(posedge BUS_CLK) begin
     if(BUS_ADD == 0)
         BUS_DATA_OUT_REG <= VERSION;
     else if(BUS_ADD == 1)
-<<<<<<< HEAD
         BUS_DATA_OUT_REG <= {7'b0, CONF_DONE};
     else if(BUS_ADD == 13)
         BUS_DATA_OUT_REG <= MEM_BYTES[7:0];
@@ -101,21 +94,6 @@
         BUS_DATA_OUT_REG <= MEM_BYTES[15:8];
     else if (BUS_ADD < 16)
         BUS_DATA_OUT_REG <= status_regs[BUS_ADD[3:0]];
-=======
-        BUS_DATA_OUT_REG <= {7'b0,CONF_DONE};
-    else if(BUS_ADD == 3)
-        BUS_DATA_OUT_REG <= CONF_BIT_OUT[7:0];
-    else if(BUS_ADD == 4)
-        BUS_DATA_OUT_REG <= CONF_BIT_OUT[15:8];
-    else if(BUS_ADD == 5)
-        BUS_DATA_OUT_REG <= CONF_WAIT[7:0];
-    else if(BUS_ADD == 6)
-        BUS_DATA_OUT_REG <= CONF_WAIT[15:8]; 
-    else if(BUS_ADD == 7)
-        BUS_DATA_OUT_REG <= CONF_REPEAT;
-    else if(BUS_ADD < 8)
-        BUS_DATA_OUT_REG <= status_regs[BUS_ADD[2:0]];     
->>>>>>> 604e56f6
 end
 
 // if one has a synchronous memory need this to give data on next clock after read
@@ -223,18 +201,11 @@
     else if(START_SYNC)
         out_bit_cnt <= 1;
     else if(out_bit_cnt == STOP_BIT)
-         out_bit_cnt <= 0;
-    else if(out_bit_cnt == CONF_BIT_OUT & REPEAT_COUNT == CONF_REPEAT & CONF_REPEAT!=0)
         out_bit_cnt <= 0;
-<<<<<<< HEAD
-     else if(REP_START_DLY)
-         out_bit_cnt <= 1;
-=======
     //else if(out_bit_cnt == CONF_BIT_OUT & REPEAT_COUNT == CONF_REPEAT & CONF_REPEAT!=0)
     //    out_bit_cnt <= 0;
     else if(REP_START_DLY)
         out_bit_cnt <= 1;
->>>>>>> 604e56f6
     else if(out_bit_cnt != 0)
         out_bit_cnt <= out_bit_cnt + 1;
 
